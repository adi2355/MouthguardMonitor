--- conflicted
+++ resolved
@@ -19,7 +19,6 @@
  * @returns ISO 8601 formatted timestamp string (e.g., "2025-03-27T23:19:34.000Z")
  */
 export function parseRawTimestamp(rawTimestamp: string): string {
-<<<<<<< HEAD
     try {
         // Remove day, then separate by spaces
         const parts: string[] = rawTimestamp.split(',')[1].trim().split(' ');
@@ -40,7 +39,7 @@
             console.error(`Unknown month: ${monthStr}`);
             throw new Error('Unknown month');
         }
-        const month: string = String(monthNum).padStart(2, '0');
+        const month: string = monthNum;
         
         // Create a proper Date object
         const dateStr = `${year}-${month}-${day}T${time}.000Z`;
@@ -58,13 +57,4 @@
         // Fallback - create a current timestamp in ISO format
         return new Date().toISOString();
     }
-=======
-    // Remove day, then separate by spaces
-    const parts: string[] = rawTimestamp.split(',')[1].split(' ');
-    const month: string = monthStringToInt[parts[1]];
-    const day: string = parts[2];
-    const year: string = parts[3];
-    const time: string = parts[4];
-    return `${year}-${month}-${day} ${time}`;
->>>>>>> c58bb356
 }